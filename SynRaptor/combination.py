--- conflicted
+++ resolved
@@ -87,7 +87,6 @@
 
         # check if drugs are consistent... else raise Error...
         self.drug_list = drug_list
-
         if not self._check_drug_consistency:
             raise RuntimeError
 
@@ -181,12 +180,10 @@
             Calculates dy/dn_i
             """
             w, a, n, s = get_parameters(i)
-
             if (y - w) / (s + w - y) < 0.00001:
                 if (y - w) / (s + w - y) > -0.00001:
                     raise RuntimeError('can not calculate log(0)')
                 return 0
-
             if divFy < 0.0001:
                 if divFy > -0.0001:
                     raise RuntimeError('can not divide by zero')
@@ -240,10 +237,8 @@
         """
 
         l = len(dose_combination)
-
         if parameters is None:
             parameters = [drug.parameters for drug in self.drug_list]
-
         self._check_bliss_requirements(parameters)
 
         # For monotone increasing drugs the Bliss response is 1-prod(1-y_i)
@@ -292,7 +287,6 @@
         for i in range(len(self.drug_list)):
             if parameters[i][2] > 1:
                 raise RuntimeError('In bliss model parameter s should not be larger than 1')
-
         if self.drug_list[0].monotone_increasing:
             if not (self.drug_list[0].control_response == 0):
                 raise RuntimeError('For monotone increasing drugs in bliss model control response should be 0')
@@ -343,8 +337,8 @@
             right hand side of hand ODE
             """
             number_of_drugs = len(self.drug_list)
+
             r = 0
-
             for i in range(number_of_drugs):
                 drug_sensitivity = self.drug_list[i].sensitivity(y, parameters[i])
                 r += (dose_combination[i] / s) * drug_sensitivity
@@ -359,7 +353,6 @@
         t = np.array([0, s])
         # solve ode
         sol = odeint(f, y0, t, args=(dose_combination,))
-
         if not gradient:
             return sol[-1][0]  # returns last element in array
         """
@@ -382,11 +375,11 @@
             return (dose_combination[i] / s) * drug_sensivity
 
         grad = np.array([])
-
         for i in range(len(self.drug_list)):
             for j in range(3):
                 v = np.array([0, 0, 0])
                 v[j] = v[j] + 0.1
+
                 y1 = odeint(fv, y0, t, args=(dose_combination, i, v))
                 y2 = odeint(fv, y0, t, args=(dose_combination, i, -v))
                 grad = np.append(grad, (y1[-1] - y2[-1]) / 0.2)
@@ -426,7 +419,6 @@
             gradient (partial derivatives)
         """
         l = len(self.drug_list)
-
         if parameters is None:
             parameters = [self.drug_list[i].parameters for i in range(l)]
 
@@ -468,27 +460,20 @@
 
         """
         if not gradient:
-<<<<<<< HEAD
-            return np.sum([drug.evaluate_lsq_residual(drug.parameters, False) / drug.get_sigma2()
-                           for drug in self.drug_list])
-=======
             sum_of_residuals = np.sum([drug.evaluate_lsq_residual(drug.parameters, False)
                                        for drug in self.drug_list])
             return sum_of_residuals / self.sigma2
->>>>>>> b090d504
 
         else:
             number_of_drugs = len(self.drug_list)
             (sum_of_residuals, grad) = self.drug_list[0].evaluate_lsq_residual(parameters[0], True)
-            sum_of_residuals = sum_of_residuals / self.drug_list[0].get_sigma2()
-            grad = grad / self.drug_list[0].get_sigma2()
 
             for i in range(1, number_of_drugs):
                 (lsq_new, grad_new) = self.drug_list[i].evaluate_lsq_residual(parameters[i], True)
-                sum_of_residuals += lsq_new / self.drug_list[i].get_sigma2()
-                grad = np.append(grad, grad_new / self.drug_list[i].get_sigma2())
-
-            return sum_of_residuals, grad
+                sum_of_residuals += lsq_new
+                grad = np.append(grad, grad_new)
+
+            return sum_of_residuals / self.sigma2, grad / self.sigma2
 
     def evaluate_validation_residual(self,
                                      validation_responses_mean: float,
@@ -539,8 +524,8 @@
             grad = 2/(self.sigma2 / number_of_responses) * (response - validation_responses_mean) * grad_prep
             return residual, grad
         else:
-            return (validation_responses_mean - get_combination_response(validation_doses, False, parameters)) ** 2 / \
-                   (self.sigma2 / number_of_responses)
+            return (validation_responses_mean - get_combination_response(validation_doses, False, parameters)) ** 2 /\
+                    (self.sigma2 / number_of_responses)
 
     def fit_to_full_data(self,
                          validation_responses_mean: float,
@@ -564,9 +549,6 @@
 
         number_of_responses: int
             the number of validation responses
-
-        minimum_value: float = None
-            NLL before minimization, makes sure that NLL can not be larger after minimization
 
         Returns
         -------
@@ -585,26 +567,17 @@
 
         bounds = numpy.matlib.repmat(np.array([(1e-8, 10), (1e-8, 20), (1e-8, 0.99)]), len(self.drug_list), 1)
 
-<<<<<<< HEAD
-        minimum_parameters = self._drug_list_to_parameters()# TODO this is only relevant for get_new_sig and will be deleted
-        initial_parameters = self._get_optimizations_starts(((1e-8, 10), (1e-8, 20), (1e-8, 0.99)), 10)
-
-        for i in range(10):
-            solution = minimize(min2loglikelihood, initial_parameters[i], args=null_model, method='TNC', jac=True,
-                                bounds=bounds)
-=======
         minimum_parameters = self._drug_list_to_parameters()
         # initial_parameters = self._get_optimizations_starts(((1e-8, 10), (1e-8, 20), (1e-8, 0.99)), 10)
 
         for i in range(10):
             solution = minimize(min2loglikelihood, minimum_parameters, args=null_model, method='TNC', jac=True,
                             bounds=bounds)
->>>>>>> b090d504
             if solution.fun < minimum_value:
-                print('kleiner geworden')# TODO
+                print('kleiner geworden')
                 minimum_value = solution.fun
                 minimum_parameters = solution.x
-        # return minimum_parameters
+        #return minimum_parameters
         return minimum_value
 
     def _matrix_to_vector(self,
@@ -627,12 +600,11 @@
         """
         number_of_drugs = len(self.drug_list)
         parameters = np.nan * np.ones(3 * number_of_drugs)
-
         for i in range(number_of_drugs):
             parameters[3 * i: 3 * i + 3] = self.drug_list[i].parameters
         return parameters
 
-    def _get_optimizations_starts(self,# TODO this only works for two drugs
+    def _get_optimizations_starts(self,
                                   bounds: tuple,
                                   n_starts: int = 10):
         """Samples initial values in the bounds via Latin Hypercube sampling.
@@ -736,16 +708,18 @@
 
         if parameters is None:
             parameters = [drug.parameters for drug in self.drug_list]
-
         parameters_matrix = self._vector_to_matrix(parameters)
         sum_of_responses = np.sum([np.sum(drug.response_data) for drug in self.drug_list])
+        #        sum_of_predictions = np.sum(
+        #            [self.drug_list[i].get_multiple_responses(self.drug_list[i].dose_data, parameters_matrix[i])
+        #             for i in range(len(self.drug_list))])
         sum_of_predictions = 0
-
-        for i in range(len(self.drug_list)):
+        for i in range(len(Comb.drug_list)):
             sum_of_predictions += np.sum(
-                self.drug_list[i].get_multiple_responses(self.drug_list[i].dose_data, parameters_matrix[i]))
+                Comb.drug_list[i].get_multiple_responses(Comb.drug_list[i].dose_data, parameters_matrix[i]))
 
         get_combination_response = self.combination_response(null_model)
+
         number_of_validation_points = len(combination_responses)
 
         for i in range(number_of_validation_points):
@@ -753,6 +727,7 @@
             sum_of_predictions += combination_prediction
 
         sum_of_responses += np.sum(combination_responses)
+
         number_of_datapoints = np.sum(
             [len(drug.dose_data) for drug in self.drug_list]) + number_of_validation_points
         likelihood = (sum_of_responses - sum_of_predictions) ** 2 / (number_of_datapoints * self.sigma2)
@@ -762,10 +737,8 @@
 
         else:
             sum_of_gradients = np.array([])
-
             for i in range(len(self.drug_list)):
                 sum_of_grad_i = 0
-
                 for j in range(len(self.drug_list[i].dose_data)):
                     (res, grad) = self.drug_list[i].get_response(self.drug_list[i].dose_data[j], None, True)
                     sum_of_grad_i += grad
@@ -838,12 +811,10 @@
         chi2: float
             significance level
         """
-        difference = self.old_fit_sum_likelihood(dose_combinations, responses, None, null_model, False) - \
+        difference = self.old_fit_sum_likelihood(dose_combinations, responses, None, null_model) - \
                      self.new_fit_sum_likelihood(dose_combinations, responses, null_model)
 
-        sig = chi2.sf(difference, 1, loc=0, scale=1)
-        print('sig: ', sig, ' difference: ', difference)
-        return sig
+        return chi2.sf(difference, 1, loc=0, scale=1)
 
     def get_significance(self,
                          dose_combination: np.array,
@@ -892,7 +863,7 @@
         print('sig: ', sig, ' difference: ', difference)
         return sig
 
-    def get_sig_new(self,# TODO to be ignored
+    def get_sig_new(self,
                     dose_combination: np.array,
                     responses: np.array,
                     null_model: str = 'bliss'):
@@ -903,6 +874,7 @@
             number_of_responses = len(responses)
 
         responses = np.mean(responses)
+
 
         theta_y = [drug.parameters for drug in self.drug_list]
         rss_y_y = self.evaluate_rss_single_drug_data(theta_y, False)
